--- conflicted
+++ resolved
@@ -29,17 +29,8 @@
         self.assets: list[Asset] = []
 
     def discover(self, base_path: Path | None = None) -> list:
-<<<<<<< HEAD
         # Use provided assets dir or fall back to self.assets_dir
         assets_dir = self.assets_dir if base_path is None else base_path
-
-=======
-        if base_path is None:
-            base_path = self.assets_dir
-        # If the base_path ends with 'assets', use it directly (theme case)
-        # Otherwise, append 'assets' subdirectory (site root case)
-        assets_dir = base_path if base_path.name == "assets" else base_path / "assets"
->>>>>>> a5e3acf6
         if not assets_dir.exists():
             assets_dir.mkdir(parents=True, exist_ok=True)  # Auto-create
             # Log: "Created missing assets dir"
